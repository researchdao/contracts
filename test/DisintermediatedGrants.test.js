const { expect } = require("chai")
const { ethers } = require("hardhat")
const { smock } = require("@defi-wonderland/smock")

const TEST_DONATION_AMOUNT = ethers.BigNumber.from(100)
const TEST_GRACE_PERIOD = 10
const MAX_DONATION_GRACE_PERIOD = 10

const whitelistDonor = (contract, donor) => {
    return contract.setVariable("donorWhitelisted", {
        [donor]: true,
    })
}

const setDonation = async (contract, donation, id) => {
    const donationId = id || (await contract.donationCount())
    await contract.setVariable("donationCount", donationId + 1)
    await contract.setVariable("donations", {
        [donationId]: donation,
    })
    return donationId
}

const setGrant = async (contract, grant, id) => {
    const grantId = id || (await contract.grantCount())
    await contract.setVariable("grantCount", grantId + 1)
    await contract.setVariable("grants", {
        [grantId]: grant,
    })
    return grantId
}

describe("DisintermediatedGrants", function () {
    before(async function () {
        const [deployer, multisig, alice, bob, eve] = await ethers.getSigners()
        this.deployer = deployer
        this.multisig = multisig
        this.alice = alice
        this.bob = bob
        this.eve = eve
        this.parties = [alice, bob, eve]
        this.DisintermediatedGrantsFactory = await smock.mock("DisintermediatedGrants")
        this.TestERC20Factory = await ethers.getContractFactory("TestERC20")
    })
    beforeEach(async function () {
        this.DisintermediatedGrants = await this.DisintermediatedGrantsFactory.connect(this.deployer).deploy(
            this.multisig.address,
            MAX_DONATION_GRACE_PERIOD
        )
        this.dg = await this.DisintermediatedGrants.deployed()
        this.TestERC20 = await this.TestERC20Factory.deploy()
        this.token = await this.TestERC20.deployed()
        this.parties.forEach(async (party) => {
            await this.token.connect(party).mint(TEST_DONATION_AMOUNT)
        })
        this.whitelistDonor = (donor) => whitelistDonor(this.dg, donor)
        this.setDonation = (donation, id) => setDonation(this.dg, donation, id)
        this.setGrant = (grant, id) => setGrant(this.dg, grant, id)
        this.defaultDonation = {
            donor: this.alice.address,
            token: this.token.address,
            gracePeriod: 10,
        }
        this.defaultGrant = {
            donationId: 0,
            recipient: this.bob.address,
            amount: TEST_DONATION_AMOUNT,
            disbursed: false,
            proposedAt: await ethers.provider.getBlockNumber(),
        }
    })
    describe("donors", function () {
        it("cannot be whitelisted by non-multisig", async function () {
            expect(await this.dg.donorWhitelisted(this.alice.address)).to.equal(false)
            await expect(this.dg.connect(this.eve).whitelistDonor(this.eve.address)).to.be.revertedWith(
                "caller is not the multisig"
            )
        })
        it("can be whitelisted by multisig", async function () {
            expect(await this.dg.donorWhitelisted(this.alice.address)).to.equal(false)
            const tx = await this.dg.connect(this.multisig).whitelistDonor(this.alice.address)
            await expect(tx).to.emit(this.dg, "WhitelistDonor").withArgs(this.alice.address)
            expect(await this.dg.donorWhitelisted(this.alice.address)).to.equal(true)
        })
    })
    describe("donations", function () {
        it("cannot be made by non-whitelisted donors", async function () {
            await expect(
                this.dg.connect(this.eve).donate(this.token.address, TEST_DONATION_AMOUNT, TEST_GRACE_PERIOD)
            ).to.be.revertedWith("caller is not whitelisted donor")
        })
        it("fail if donor balance cannot cover commitment", async function () {
            await this.whitelistDonor(this.alice.address)
            const donorBalance = await this.token.balanceOf(this.alice.address)
            const donationAmount = donorBalance.add(1)
            await this.token.connect(this.alice).approve(this.dg.address, donationAmount)
            await expect(
                this.dg.connect(this.alice).donate(this.token.address, donationAmount, TEST_GRACE_PERIOD)
            ).to.be.revertedWith("insufficient balance to cover commitment amount")
        })
        it("fail if donor allowance cannot cover commitment", async function () {
            await this.whitelistDonor(this.alice.address)
            const donorBalance = await this.token.balanceOf(this.alice.address)
            await this.token.connect(this.alice).approve(this.dg.address, donorBalance.sub(1))
            await expect(
                this.dg.connect(this.alice).donate(this.token.address, donorBalance, TEST_GRACE_PERIOD)
            ).to.be.revertedWith("insufficient allowance to cover commitment amount")
        })
        it("can be made by whitelisted donors", async function () {
            const initialDonorBalance = await this.token.balanceOf(this.alice.address)
            await this.whitelistDonor(this.alice.address)
            await this.token.connect(this.alice).approve(this.dg.address, TEST_DONATION_AMOUNT)
            const donationCount = await this.dg.donationCount()
            const tx = await this.dg
                .connect(this.alice)
                .donate(this.token.address, TEST_DONATION_AMOUNT, TEST_GRACE_PERIOD)
            const donation = await this.dg.donations(donationCount)
            await expect(tx).to.emit(this.dg, "Donate").withArgs(donation)
            expect(donation.donor).to.equal(this.alice.address)
            expect(donation.token).to.equal(this.token.address)
            expect(donation.gracePeriod).to.equal(TEST_GRACE_PERIOD)
            expect(await this.token.allowance(donation.donor, this.dg.address)).to.equal(TEST_DONATION_AMOUNT)
            expect(await this.token.balanceOf(this.alice.address)).to.equal(initialDonorBalance)
        })
        it("fail if commitment is zero", async function () {
            await this.whitelistDonor(this.alice.address)
            const donationCount = await this.dg.donationCount()
            await expect(
                this.dg.connect(this.alice).donate(this.token.address, 0, TEST_GRACE_PERIOD)
            ).to.be.revertedWith("commitment amount cannot be zero")
        })
        it("fail if grace period is too long", async function () {
            await this.whitelistDonor(this.alice.address)
            const donationCount = await this.dg.donationCount()
            await expect(
                this.dg
                    .connect(this.alice)
                    .donate(this.token.address, TEST_DONATION_AMOUNT, (await this.dg.maxDonationGracePeriod()) + 1)
            ).to.be.revertedWith("withdrawal grace period is too long")
        })
    })
    describe("grant proposals", function () {
        it("cannot be created by non-multisig", async function () {
            const donationId = await this.setDonation(this.defaultDonation)
            await expect(
                this.dg.connect(this.eve).proposeGrant({
                    donationId,
                    recipient: this.eve.address,
                    amount: TEST_DONATION_AMOUNT,
                })
            ).to.be.revertedWith("caller is not the multisig")
        })
        it("fail if donation does not exist", async function () {
            await expect(
                this.dg.connect(this.multisig).proposeGrant({
                    donationId: 404,
                    recipient: this.eve.address,
                    amount: TEST_DONATION_AMOUNT,
                })
            ).to.be.revertedWith("donation does not exist")
        })
        it("can be created by multisig", async function () {
            const donationId = await this.setDonation(this.defaultDonation)
            const grantCount = await this.dg.grantCount()
            const tx = await this.dg.connect(this.multisig).proposeGrant({
                donationId,
                recipient: this.bob.address,
                amount: TEST_DONATION_AMOUNT,
            })
            const grant = await this.dg.grants(grantCount)
            await expect(grant.donationId).to.equal(donationId)
            await expect(grant.recipient).to.equal(this.bob.address)
            await expect(grant.amount).to.equal(TEST_DONATION_AMOUNT)
            await expect(grant.disbursed).to.equal(false)
            await expect(grant.proposedAt).to.equal(tx.blockNumber)
            await expect(tx).to.emit(this.dg, "ProposeGrant").withArgs(grant)
        })
    })
    describe("multiple grant proposals", function () {
        beforeEach(async function () {
            const [donationAId, donationBId] = [
                await this.setDonation(this.defaultDonation),
                await this.setDonation(this.defaultDonation),
            ]

            const [grantAProposal, grantBProposal] = [
                {
                    donationId: donationAId,
                    recipient: this.bob.address,
                    amount: TEST_DONATION_AMOUNT,
                },
                {
                    donationId: donationBId,
                    recipient: this.bob.address,
                    amount: TEST_DONATION_AMOUNT,
                },
            ]

            this.grantAProposal = grantAProposal
            this.grantBProposal = grantBProposal
        })
        it("cannot be created by non-multisig accounts", async function () {
            await expect(
                this.dg.connect(this.eve).proposeGrants([this.grantAProposal, this.grantBProposal])
            ).to.be.revertedWith("caller is not the multisig")
        })
        it("can be created by multisig", async function () {
            const grantCount = await this.dg.grantCount()
            const tx = await this.dg.connect(this.multisig).proposeGrants([this.grantAProposal, this.grantBProposal])
            const grantA = await this.dg.grants(grantCount)
            expect(grantA.proposedAt).to.equal(tx.blockNumber)
            await expect(tx).to.emit(this.dg, "ProposeGrant").withArgs(grantA)
            const grantB = await this.dg.grants(grantCount + 1)
            expect(grantB.proposedAt).to.equal(tx.blockNumber)
            await expect(tx).to.emit(this.dg, "ProposeGrant").withArgs(grantB)
        })
    })
    describe("grant disbursals", function () {
        it("fail if grant has already been disbursed", async function () {
            const grantId = await this.setGrant({
                ...this.defaultGrant,
                disbursed: true,
            })
            await expect(this.dg.connect(this.bob).disburseGrant(grantId)).to.be.revertedWith(
                "grant has already been disbursed"
            )
        })
        it("fail if grant does not exist", async function () {
            await expect(this.dg.connect(this.bob).disburseGrant(404)).to.be.revertedWith("grant does not exist")
        })
        it("fail if donation does not exist", async function () {
            const grantId = await this.setGrant({
                ...this.defaultGrant,
                donationId: 404,
                proposedAt: 0,
            })
            await expect(this.dg.connect(this.bob).disburseGrant(grantId)).to.be.revertedWith("donation does not exist")
        })
        it("fail if donation grace period has not ended", async function () {
            const donationId = await this.setDonation(this.defaultDonation)
            const grantId = await this.setGrant({
                ...this.defaultGrant,
                donationId,
                proposedAt: await ethers.provider.getBlockNumber(),
            })
            await expect(this.dg.connect(this.bob).disburseGrant(grantId)).to.be.revertedWith(
                "donation grace period has not ended"
            )
        })
<<<<<<< HEAD
        it("fails if donor has removed allowance", async function () {
            const donationId = await this.setDonation(this.defaultDonation)
=======
        it("fail if grant amount exceeds donation balance", async function () {
            const donationId = await this.setDonation({
                ...this.defaultDonation,
                amount: TEST_DONATION_AMOUNT,
                disbursedAmount: TEST_DONATION_AMOUNT.div(2),
            })
            const grantId = await this.setGrant({
                ...this.defaultGrant,
                donationId,
                amount: TEST_DONATION_AMOUNT,
                proposedAt: 0,
            })
            await expect(this.dg.connect(this.bob).disburseGrant(grantId)).to.be.revertedWith(
                "grant amount exceeds donation balance"
            )
        })
        it("fail if donor has removed allowance", async function () {
            const donationId = await this.setDonation({
                ...this.defaultDonation,
                amount: TEST_DONATION_AMOUNT,
            })
>>>>>>> 04e03697
            await this.token.connect(this.alice).approve(this.dg.address, 0)
            const grantId = await this.setGrant({
                ...this.defaultGrant,
                donationId,
                amount: TEST_DONATION_AMOUNT,
                proposedAt: (await ethers.provider.getBlockNumber()) - this.defaultDonation.gracePeriod,
            })
            await expect(this.dg.disburseGrant(grantId)).to.be.revertedWith("insufficient donor allowance")
        })
        it("fail if donation exceeds donor balance", async function () {
            const donorBalance = await this.token.balanceOf(this.alice.address)
            await this.token.connect(this.alice).approve(this.dg.address, donorBalance)
            const donationId = await this.setDonation(this.defaultDonation)
            await this.token.connect(this.alice).transfer(this.bob.address, donorBalance)
            const grantId = await this.setGrant({
                ...this.defaultGrant,
                donationId,
                amount: donorBalance,
                proposedAt: (await ethers.provider.getBlockNumber()) - this.defaultDonation.gracePeriod,
            })
            await expect(this.dg.connect(this.bob).disburseGrant(grantId)).to.be.revertedWith(
                "insufficient donor balance"
            )
        })
        it("transfer grant amount to recipient", async function () {
            await this.token.connect(this.alice).approve(this.dg.address, TEST_DONATION_AMOUNT)
            const grantRecipientBalance = await this.token.balanceOf(this.bob.address)
            const donationId = await this.setDonation(this.defaultDonation)
            const grantId = await this.setGrant({
                ...this.defaultGrant,
                donationId,
                proposedAt: (await ethers.provider.getBlockNumber()) - this.defaultDonation.gracePeriod,
            })
            const tx = await this.dg.connect(this.bob).disburseGrant(grantId)
            const receipt = await tx.wait()
            const donation = await this.dg.donations(donationId)
            const grant = await this.dg.grants(grantId)
            expect(grant.disbursed).to.equal(true)
            await expect(tx).to.emit(this.dg, "DisburseGrant").withArgs(grant)
            await expect(tx)
                .to.emit(this.token, "Transfer")
                .withArgs(this.alice.address, this.bob.address, grant.amount)
            expect(await this.token.balanceOf(this.bob.address)).to.equal(grantRecipientBalance.add(grant.amount))
        })
    })
    describe("native transfers", function () {
        it("not permitted", async function () {
            await expect(
                this.alice.sendTransaction({
                    to: this.dg.address,
                    value: ethers.BigNumber.from(100),
                })
            ).to.be.revertedWith("deposits not permitted")
        })
    })
})<|MERGE_RESOLUTION|>--- conflicted
+++ resolved
@@ -247,32 +247,8 @@
                 "donation grace period has not ended"
             )
         })
-<<<<<<< HEAD
-        it("fails if donor has removed allowance", async function () {
-            const donationId = await this.setDonation(this.defaultDonation)
-=======
-        it("fail if grant amount exceeds donation balance", async function () {
-            const donationId = await this.setDonation({
-                ...this.defaultDonation,
-                amount: TEST_DONATION_AMOUNT,
-                disbursedAmount: TEST_DONATION_AMOUNT.div(2),
-            })
-            const grantId = await this.setGrant({
-                ...this.defaultGrant,
-                donationId,
-                amount: TEST_DONATION_AMOUNT,
-                proposedAt: 0,
-            })
-            await expect(this.dg.connect(this.bob).disburseGrant(grantId)).to.be.revertedWith(
-                "grant amount exceeds donation balance"
-            )
-        })
         it("fail if donor has removed allowance", async function () {
-            const donationId = await this.setDonation({
-                ...this.defaultDonation,
-                amount: TEST_DONATION_AMOUNT,
-            })
->>>>>>> 04e03697
+            const donationId = await this.setDonation(this.defaultDonation)
             await this.token.connect(this.alice).approve(this.dg.address, 0)
             const grantId = await this.setGrant({
                 ...this.defaultGrant,
